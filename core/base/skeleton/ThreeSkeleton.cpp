--- conflicted
+++ resolved
@@ -28,15 +28,6 @@
 
   Timer t;
 
-<<<<<<< HEAD
-  bool localEdgeListAlloc = false, localVertexEdgesAlloc = false;
-  vector<pair<SimplexId, SimplexId>> *localEdgeList = edgeList;
-  vector<vector<SimplexId>> *localVertexEdges = vertexEdges;
-
-  if(!localEdgeList) {
-    localEdgeList = new vector<pair<SimplexId, SimplexId>>();
-    localEdgeListAlloc = true;
-=======
   auto localEdgeList = edgeList;
   auto localVertexEdges = vertexEdges;
   vector<pair<SimplexId, SimplexId>> defaultEdgeList{};
@@ -44,7 +35,6 @@
 
   if(!localEdgeList) {
     localEdgeList = &defaultEdgeList;
->>>>>>> c8fc3c7d
   }
 
   if(!localEdgeList->size()) {
@@ -57,12 +47,7 @@
   }
 
   if(!localVertexEdges) {
-<<<<<<< HEAD
-    localVertexEdges = new vector<vector<SimplexId>>();
-    localVertexEdgesAlloc = true;
-=======
     localVertexEdges = &defaultVertexEdges;
->>>>>>> c8fc3c7d
   }
 
   if(!localVertexEdges->size()) {
@@ -116,14 +101,6 @@
     }
   }
 
-<<<<<<< HEAD
-  if(localEdgeListAlloc)
-    delete localEdgeList;
-  if(localVertexEdgesAlloc)
-    delete localVertexEdges;
-
-=======
->>>>>>> c8fc3c7d
   {
     stringstream msg;
     msg << "[ThreeSkeleton] Cell edges built in " << t.getElapsedTime()
@@ -143,18 +120,10 @@
 
   Timer t;
 
-<<<<<<< HEAD
-  bool localTriangleStarsAlloc = false;
-  vector<vector<SimplexId>> *localTriangleStars = triangleStars;
-  if(!localTriangleStars) {
-    localTriangleStars = new vector<vector<SimplexId>>();
-    localTriangleStarsAlloc = true;
-=======
   auto localTriangleStars = triangleStars;
   vector<vector<SimplexId>> defaultTriangleStars{};
   if(!localTriangleStars) {
     localTriangleStars = &defaultTriangleStars;
->>>>>>> c8fc3c7d
   }
 
   if(!localTriangleStars->size()) {
@@ -236,12 +205,6 @@
     }
   }
 
-<<<<<<< HEAD
-  if(localTriangleStarsAlloc)
-    delete localTriangleStars;
-
-=======
->>>>>>> c8fc3c7d
   {
     stringstream msg;
     msg << "[ThreeSkeleton] Cell neighbors (" << cellNumber
@@ -298,20 +261,11 @@
 
   Timer t;
 
-<<<<<<< HEAD
-  bool localVertexStarsAlloc = false;
-  vector<vector<SimplexId>> *localVertexStars = vertexStars;
-
-  if(!localVertexStars) {
-    localVertexStars = new vector<vector<SimplexId>>();
-    localVertexStarsAlloc = true;
-=======
   auto localVertexStars = vertexStars;
   vector<vector<SimplexId>> defaultVertexStars{};
 
   if(!localVertexStars) {
     localVertexStars = &defaultVertexStars;
->>>>>>> c8fc3c7d
   }
 
   if(!localVertexStars->size()) {
@@ -418,12 +372,6 @@
     }
   }
 
-<<<<<<< HEAD
-  if(localVertexStarsAlloc)
-    delete localVertexStars;
-
-=======
->>>>>>> c8fc3c7d
   {
     stringstream msg;
     msg << "[ThreeSkeleton] Cell neighbors (" << cellNumber
