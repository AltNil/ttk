--- conflicted
+++ resolved
@@ -1,62 +1,5 @@
 #ifndef _MUNKRESIMPL_H
 #define _MUNKRESIMPL_H
-
-#ifndef matchingTuple
-<<<<<<< HEAD
-#define matchingTuple std::tuple<ttk::ftm::idVertex, ttk::ftm::idVertex, dataType>
-#endif
-
-#ifdef TTK_ENABLE_OPENMP
-
-#ifndef parallelFor
-#define parallelFor _Pragma("omp parallel for num_threads(threadNumber_)")
-#endif
-
-#ifndef atomicWrite
-#define atomicWrite _Pragma("omp atomic write")
-#endif
-
-#ifndef QUOTE
-#define QUOTE(x) #x
-#endif
-
-#ifndef parallelSection
-#define parallelSection _Pragma("omp parallel num_threads(threadNumber_)")
-#endif
-#ifndef forSubSection
-#define forSubSection _Pragma("omp for nowait")
-#endif
-#ifndef criticalSubSection
-#define criticalSubSection _Pragma("omp critical")
-#endif
-
-#ifndef parallelForReduceMax
-#define parallelForReduceMax(varName) \
-_Pragma(QUOTE(omp parallel for num_threads(threadNumber_) reduction(max:varName)))
-#endif
-
-#ifndef parallelForReduceMin
-#define parallelForReduceMin(varName) \
-_Pragma(QUOTE(omp parallel for num_threads(threadNumber_) reduction(min:varName)))
-#endif
-
-#ifndef parallelForReduceSum
-#define parallelForReduceSum(varName) \
-_Pragma(QUOTE(omp parallel for num_threads(threadNumber_) reduction(+:varName)))
-#endif
-
-#else
-#define parallelSection
-#define forSubSection
-#define criticalSubSection
-#define parallelFor
-#define parallelForReduceMax(varName)
-#define parallelForReduceMin(varName)
-#define parallelForReduceSum(varName)
-=======
-#define matchingTuple std::tuple<int, int, dataType>
->>>>>>> a26a76d5
-#endif
 
 template <typename dataType>
 int Munkres::run(std::vector<matchingTuple> *matchings)
@@ -295,7 +238,6 @@
 {
   std::vector<std::vector<dataType>>* C = (std::vector<std::vector<dataType>>*) Cptr;
 
-//  parallelFor
   for (int r = 0; r < rowSize - 1; ++r) {
     for (int c = 0; c < colSize - 1; ++c) {
       if (!rowCover[r] && !colCover[c] && isZero<dataType>((*C)[r][c])) {
@@ -313,7 +255,6 @@
     // // }
   }
 
-//  parallelFor
   for (int c = 0; c < colSize - 1; ++c)
     if (isZero<dataType>((*C)[rowSize-1][c]) && !colCover[c]) {
       M[rowSize-1][c] = 1;
@@ -340,7 +281,6 @@
 template <typename dataType>
 int Munkres::stepThree(int& step) // ~ 10% perf
 {
-//  parallelFor
   for (int r = 0; r < rowSize; ++r)
   {
     int start = rowLimitsMinus[r];
@@ -556,8 +496,6 @@
   dataType minVal = std::numeric_limits<dataType>::max();
 
   // find smallest
-//  parallelForReduceMin(min)
-//#pragma omp parallel for reduction(min:minVal) schedule(static, rowSize/threadNumber_)
   for (int r = 0; r < rowSize; ++r) {
     if (rowCover[r]) continue;
 
@@ -572,9 +510,7 @@
 
   createdZeros.clear();
 
-//  std::vector<std::vector<pair<int, int>>> vec(threadNumber_);
   // add and subtract
-//#pragma omp parallel for schedule(static, rowSize/threadNumber_)
   for (int r = 0; r < rowSize; ++r) {
 
     int start = rowLimitsMinus[r];
@@ -587,19 +523,10 @@
         (*C)[r][c] = (*C)[r][c] - minVal;
         if (isZero<dataType>((*C)[r][c])) {
           createdZeros.emplace_back(r, c);
-//          vec[omp_get_thread_num()].emplace_back(r, c);
         }
       }
     }
   }
-
-//  unsigned int size = 0;
-//  for (int i = 0; i < threadNumber_; ++i)
-//    size += vec[i].size();
-
-//  createdZeros.reserve(size);
-//  for (int i = 0; i < threadNumber_; ++i)
-//    createdZeros.insert(createdZeros.end(), vec[i].begin(), vec[i].end());
 
   step = 4;
   return 0;
@@ -658,7 +585,6 @@
 
   dataType total = 0;
 
-//  parallelForReduceSum(total)
   for (int r = 0; r < nbR; ++r)
     for (int c = 0; c < nbC; ++c)
       if (M[r][c] == 1) {
