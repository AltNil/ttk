//
// Created by max on 24/05/18.
//

#ifndef TTK_PERSISTENCEDIAGRAMCOMPRESSION_H
#define TTK_PERSISTENCEDIAGRAMCOMPRESSION_H

template <typename dataType>
int ttk::TopologicalCompression::ComputeTotalSizeForPersistenceDiagram(
  std::vector<std::tuple<double, int>> &mapping,
  std::vector<std::tuple<int, double, int>> &criticalConstraints,
  bool zfpOnly,
<<<<<<< HEAD
  int nbSegments,
  int nbVertices,
  double zfpBitBudget) {
  auto log2 = ttk::TopologicalCompression::log2;
=======
  int nSegments,
  int nVertices,
  double zfpBitBudget) {
  using ttk::TopologicalCompression;
>>>>>>> c9f93c7a

  int totalSize = 0;

  if(!(zfpOnly)) {
    // Topological segments.
<<<<<<< HEAD
    int numberOfBitsPerSegment = log2(nbSegments) + 1;
    double nbCharPerSegment = (double)numberOfBitsPerSegment / 8.0;
    totalSize += (sizeof(int) * 2 + std::ceil(nbCharPerSegment * nbVertices));
=======
    int numberOfBitsPerSegment = log2(nSegments) + 1;
    double nbCharPerSegment = (double)numberOfBitsPerSegment / 8.0;
    totalSize += (sizeof(int) * 2 + std::ceil(nbCharPerSegment * nVertices));
>>>>>>> c9f93c7a

    // Geometrical mapping.
    auto mappingSize = (int)mapping.size();
    auto constraintsSize = (int)criticalConstraints.size();
    totalSize += (mappingSize) * (sizeof(int) + sizeof(double)) + sizeof(int);
    totalSize
      += (constraintsSize) * (2 * sizeof(int) + sizeof(double)) + sizeof(int);
  }

  totalSize += (zfpBitBudget <= 64 && zfpBitBudget > 0)
<<<<<<< HEAD
                 ? (nbVertices * std::ceil(zfpBitBudget / 2.0))
=======
                 ? (nVertices * std::ceil(zfpBitBudget / 2.0))
>>>>>>> c9f93c7a
                 : 0;
  totalSize += 2;
  // * 16 -> 32 bpd
  // -> * bitbudget / 2
  // -> * bitbudget / 2
  return totalSize;
}

template <typename dataType>
int ttk::TopologicalCompression::WritePersistenceTopology(FILE *fm) {
  int numberOfBytesWritten = 0;

  int numberOfVertices = getNbVertices();
  int numberOfSegments = getNbSegments();
  std::vector<int> segmentation = getSegmentation();

  // Test arguments.
  if(numberOfSegments < 1)
    return -1;

  numberOfBytesWritten += sizeof(int);
  WriteInt(fm, numberOfVertices);

  numberOfBytesWritten += sizeof(int);
  WriteInt(fm, numberOfSegments);

  numberOfBytesWritten += WriteCompactSegmentation(
    fm, segmentation.data(), numberOfVertices, numberOfSegments);

  rawFileLength += numberOfBytesWritten;

  return 0;
}

template <typename dataType>
int ttk::TopologicalCompression::WritePersistenceGeometry(FILE *fm,
                                                          int *dataExtent,
                                                          bool zfpOnly,
                                                          double zfpBitBudget,
                                                          double *toCompress) {
  int numberOfBytesWritten = 0;

  if(!zfpOnly) {
    // 1. Write segmentation map.
    // 2. Write critical constraints.
    numberOfBytesWritten
      += WritePersistenceIndex(fm, mapping_, criticalConstraints_);
  }

  {
    std::stringstream msg;
    msg << "[TopologicalCompression] Wrote raw geometry." << std::endl;
    dMsg(std::cout, msg.str(), ttk::Debug::infoMsg);
  }

  if(zfpBitBudget <= 64.0 && zfpBitBudget > 0) {
#ifdef TTK_ENABLE_ZFP
    // (1. or 3.) Write zfp-compressed array.
    int nx = 1 + dataExtent[1] - dataExtent[0];
    int ny = 1 + dataExtent[3] - dataExtent[2];
    int nz = 1 + dataExtent[5] - dataExtent[4];

    std::vector<double> dataVector(toCompress, toCompress + (nx * ny * nz));
<<<<<<< HEAD
    auto CompressWithZFP = ttk::TopologicalCompression::CompressWithZFP;
=======
    using ttk::TopologicalCompression;
>>>>>>> c9f93c7a
    numberOfBytesWritten
      += CompressWithZFP(fm, false, dataVector, nx, ny, nz, zfpBitBudget);

#else
    {
      std::stringstream msg;
      msg << "[TopologicalCompression] Attempted to write with ZFP but ZFP is "
             "not installed."
          << std::endl;
      dMsg(std::cout, msg.str(), ttk::Debug::infoMsg);
    }
    return -5;
#endif
  }

  rawFileLength += numberOfBytesWritten;

  return 0;
}

template <typename dataType>
int ttk::TopologicalCompression::ReadPersistenceTopology(FILE *fm) {
  int numberOfSegments;
  int numberOfVertices;

  int numberOfBytesRead = ReadCompactSegmentation(
    fm, segmentation_, numberOfVertices, numberOfSegments);

  rawFileLength += numberOfBytesRead;

  return 0;
}

template <typename dataType>
int ttk::TopologicalCompression::ReadPersistenceGeometry(FILE *fm) {
<<<<<<< HEAD
  auto CropIntervals = ttk::TopologicalCompression::CropIntervals<double>;
  auto cmp = ttk::TopologicalCompression::cmp;
  auto ReadPersistenceIndex = ttk::TopologicalCompression::ReadPersistenceIndex;
=======
  using ttk::TopologicalCompression;
>>>>>>> c9f93c7a

  int sqMethod = sqMethodInt_;
  bool zfpOnly = zfpOnly_;
  double zfpBitBudget = zfpBitBudget_;
  int *dataExtent = dataExtent_;

  std::vector<std::tuple<double, int>> mappingsSortedPerValue;

  double min = 0;
  double max = 0;
  int nbConstraints = 0;

  int numberOfBytesRead = 0;
  if(!zfpOnly) {
    numberOfBytesRead
      += ReadPersistenceIndex(fm, mapping_, mappingsSortedPerValue,
                              criticalConstraints_, min, max, nbConstraints);
    {
      std::stringstream msg;
      msg << "[TopologicalCompression] Successfully read geomap." << std::endl;
      dMsg(std::cout, msg.str(), ttk::Debug::infoMsg);
    }
  }

  // Prepare array reconstruction.
  int nx = 1 + dataExtent[1] - dataExtent[0];
  int ny = 1 + dataExtent[3] - dataExtent[2];
  int nz = 1 + dataExtent[5] - dataExtent[4];
  int vertexNumber = nx * ny * nz;

  decompressedData_.resize(vertexNumber);
  if(zfpBitBudget > 64.0 || zfpBitBudget < 1) {

    // 2.a. (2.) Affect values to points thanks to topology indices.
    for(int i = 0; i < vertexNumber; ++i) {
      int seg = segmentation_[i];
      auto end = mapping_.end();
      auto it = std::lower_bound(
        mapping_.begin(), mapping_.end(), std::make_tuple(0, seg), cmp);
      if(it != end) {
        std::tuple<double, int> tt = *it;
        double value = std::get<0>(tt);
        int sseg = std::get<1>(tt);
        if(seg != sseg) {
          std::stringstream msg;
          msg << "Decompression mismatch (" << seg << ", " << sseg << ")"
              << std::endl;
          dMsg(std::cout, msg.str(), ttk::Debug::infoMsg);
        }
        decompressedData_[i] = value;
      } else {
        {
          std::stringstream msg;
          msg << "Could not find " << seg << " index." << std::endl;
          dMsg(std::cout, msg.str(), ttk::Debug::infoMsg);
        }
        std::tuple<double, int> tt = *it;
        double value = std::get<0>(tt);
        decompressedData_[i] = value;
      }
    }

    {
      std::stringstream msg;
      msg << "[TopologicalCompression] Successfully affected geomap."
          << std::endl;
      dMsg(std::cout, msg.str(), ttk::Debug::infoMsg);
    }

  } else {
#ifdef TTK_ENABLE_ZFP
    // 2.b. (2.) Read with ZFP.
    using ttk::TopologicalCompression;
    numberOfBytesRead += zfpBitBudget * vertexNumber;
    CompressWithZFP(fm, true, decompressedData_, nx, ny, nz, zfpBitBudget);
    {
      std::stringstream msg;
      msg << "[TopologicalCompression] Successfully read with ZFP."
          << std::endl;
      dMsg(std::cout, msg.str(), ttk::Debug::infoMsg);
    }
#else
    {
      std::stringstream msg;
      msg << "[TopologicalCompression] Attempted to read "
          << "a ZFP block but ZFP is not installed." << std::endl;
      dMsg(std::cout, msg.str(), ttk::Debug::infoMsg);
    }
    return -5;
#endif
  }

  // No SQ.
  if(sqMethod == 0 || sqMethod == 3) {
    for(int i = 0; i < (int)criticalConstraints_.size(); ++i) {
      std::tuple<int, double, int> t = criticalConstraints_[i];
      int id = std::get<0>(t);
      double val = std::get<1>(t);
      decompressedData_[id] = val;
    }
  }

  // double tolerance = Tolerance;
  if(min == max) {
    std::stringstream msg;
    msg << "[TopologicalCompression] empty scalar field range." << std::endl;
    dMsg(std::cout, msg.str(), ttk::Debug::infoMsg);
  } else {
    // tolerance *= (max - min);
  }

  if(sqMethod == 1 || sqMethod == 2)
    return 0;

  if(zfpOnly)
    return 0;

  // 2.b. (3.) Crop whatever doesn't fit in topological intervals.
  CropIntervals(mapping_, mappingsSortedPerValue, min, max, vertexNumber,
                decompressedData_.data(), segmentation_);
  {
    std::stringstream msg;
    msg << "[TopologicalCompression] Successfully cropped bad intervals."
        << std::endl;
    dMsg(std::cout, msg.str(), ttk::Debug::infoMsg);
  }

  // 2.b. (4.) Apply topological simplification with min/max constraints
  PerformSimplification<double>(criticalConstraints_, nbConstraints,
                                vertexNumber, decompressedData_.data());
  {
    std::stringstream msg;
    msg << "[TopologicalCompression] Successfully performed simplification."
        << std::endl;
    dMsg(std::cout, msg.str(), ttk::Debug::infoMsg);
  }

  rawFileLength += numberOfBytesRead;

  return 0;
}

template <typename dataType>
int ttk::TopologicalCompression::PerformSimplification(
  const std::vector<std::tuple<int, double, int>> &constraints,
  int nbConstraints,
  int vertexNumber,
  double *array) {
  std::vector<int> inputOffsets(vertexNumber);
  std::vector<int> critConstraints(nbConstraints);
  std::vector<double> inArray(vertexNumber);
  // std::vector<int> *oo = new std::vector<int>(vertexNumber);
  decompressedOffsets_.resize(vertexNumber); // oo->data();
  int status = 0;

  // Offsets
  for(int i = 0; i < vertexNumber; ++i)
    inputOffsets[i] = i;

  // Triangulate.
  topologicalSimplification.setupTriangulation(triangulation_);

  // Preprocess simplification.
  // std::vector<int>* authorizedSaddles = new std::vector<int>();
  for(int i = 0; i < nbConstraints; ++i) {
    std::tuple<int, double, int> t = constraints[i];
    int id = std::get<0>(t);
    double val = std::get<1>(t);
    int type = std::get<2>(t);

    // if (type == 0)
    // authorizedSaddles->push_back(id);

    array[id] = val;

    // Smoothe neighborhood (along with offsets).
    SimplexId neighborNumber = triangulation_->getVertexNeighborNumber(id);
    for(SimplexId j = 0; j < neighborNumber; ++j) {
      SimplexId neighbor;
      triangulation_->getVertexNeighbor(id, j, neighbor);

      if(type == 1) { // Local_maximum.
        if(array[neighbor] > val)
          array[neighbor] = val;
        if(array[neighbor] == val
           && inputOffsets[neighbor] > inputOffsets[id]) {
          int tmp = inputOffsets[id];
          inputOffsets[id] = inputOffsets[neighbor];
          inputOffsets[neighbor] = tmp;
        }
      } else if(type == -1) { // Local_minimum.
        if(array[neighbor] < val)
          array[neighbor] = val;
        if(array[neighbor] == val
           && inputOffsets[neighbor] < inputOffsets[id]) {
          int tmp = inputOffsets[id];
          inputOffsets[id] = inputOffsets[neighbor];
          inputOffsets[neighbor] = tmp;
        }
      } else if(type == 0) { // Saddle
      }
    }

    critConstraints[i] = id;
  }

  for(int i = 0; i < vertexNumber; ++i)
    inArray[i] = array[i];
  for(int i = 0; i < vertexNumber; ++i)
    decompressedOffsets_[i] = 0;

  topologicalSimplification.setInputScalarFieldPointer(inArray.data());
  topologicalSimplification.setOutputScalarFieldPointer(array);
  topologicalSimplification.setInputOffsetScalarFieldPointer(
    inputOffsets.data());
  topologicalSimplification.setOutputOffsetScalarFieldPointer(
    decompressedOffsets_.data());
  topologicalSimplification.setVertexIdentifierScalarFieldPointer(
    critConstraints.data());
  topologicalSimplification.setConstraintNumber(nbConstraints);
  status = topologicalSimplification.execute<double, int>();

  return status;
}

template <typename dataType>
void ttk::TopologicalCompression::CropIntervals(
  std::vector<std::tuple<dataType, int>> &mappings,
  std::vector<std::tuple<dataType, int>> &mappingsSortedPerValue,
  double min,
  double max,
  int vertexNumber,
  double *array,
  std::vector<int> &segmentation) {
  int numberOfMisses = 0;
  for(int i = 0; i < vertexNumber; ++i) {
    int seg = segmentation[i];
    auto end = mappings.end();
    auto it = lower_bound(
      mappings.begin(), mappings.end(), std::make_tuple(0, seg), cmp);
    if(it != end) {
      std::tuple<dataType, int> tt = *it;
      double value = std::get<0>(tt);
      int sseg = std::get<1>(tt);
      if(seg != sseg) {
        ttk::Debug d;
        std::stringstream msg;
        msg << "[TopologicalCompression] Decompression mismatch." << std::endl;
        d.dMsg(std::cout, msg.str(), ttk::Debug::infoMsg);
      }

      auto it2 = lower_bound(mappingsSortedPerValue.begin(),
                             mappingsSortedPerValue.end(),
                             std::make_tuple(value, 0), cmp2);

      if(it2 != mappingsSortedPerValue.end()
         && it2 != mappingsSortedPerValue.begin()
         && (it2 + 1) != mappingsSortedPerValue.end()) {
        dataType vv0 = std::get<0>(*(it2 - 1));
        // double vv1 = std::get<0>(*(it2));
        dataType vv2 = std::get<0>(*(++it2));
        // double m0 = (vv0 + vv1) / 2;
        // double m1 = (vv1 + vv2) / 2;

        if(array[i] < vv0) {
          numberOfMisses++;
          array[i] = vv0;
        } else if(array[i] > vv2) {
          numberOfMisses++;
          array[i] = vv2;
        }
      } else {
        if((it2 == mappingsSortedPerValue.end()
            || (it2 + 1) == mappingsSortedPerValue.end())
           && array[i] > max) {
          numberOfMisses++;
          array[i] = max;
        } else if((it2 == mappingsSortedPerValue.begin()
                   || (it2 - 1) == mappingsSortedPerValue.begin())
                  && array[i] < min) {
          numberOfMisses++;
          array[i] = min;
        }
      }
    } else {
      ttk::Debug d;
      std::stringstream msg;
      msg << "[TopologicalCompression] Error looking for topo index."
          << std::endl;
      d.dMsg(std::cout, msg.str(), ttk::Debug::infoMsg);
    }
  }

  if(numberOfMisses > 0) {
    ttk::Debug d;
    std::stringstream msg;
    msg << "[TopologicalCompression] Missed " << numberOfMisses << " values."
        << std::endl;
    d.dMsg(std::cout, msg.str(), ttk::Debug::infoMsg);
  }
}

template <typename dataType>
int ttk::TopologicalCompression::computePersistencePairs(
  std::vector<std::tuple<SimplexId, SimplexId, dataType>> &JTPairs,
  std::vector<std::tuple<SimplexId, SimplexId, dataType>> &STPairs,
  dataType *inputScalars_,
  SimplexId *inputOffsets) {
  // Compute offsets
  const SimplexId numberOfVertices = triangulation_->getNumberOfVertices();
  std::vector<SimplexId> voffsets((unsigned long)numberOfVertices);
  std::copy(inputOffsets, inputOffsets + numberOfVertices, voffsets.begin());

  // Get contour tree
  ftm::FTMTreePP ftmTreePP;
  ftmTreePP.setupTriangulation(triangulation_, false);
  ftmTreePP.setVertexScalars(inputScalars_);
  ftmTreePP.setTreeType(ftm::TreeType::Join_Split);
  ftmTreePP.setVertexSoSoffsets(voffsets.data());
  ftmTreePP.setThreadNumber(threadNumber_);
  ftmTreePP.build<dataType, SimplexId>();
  ftmTreePP.setSegmentation(false);
  ftmTreePP.computePersistencePairs<dataType>(JTPairs, true);
  ftmTreePP.computePersistencePairs<dataType>(STPairs, false);

  return 0;
}

template <typename dataType>
int ttk::TopologicalCompression::compressForPersistenceDiagram(
  int vertexNumber,
  dataType *inputData,
  dataType *outputData,
  const double &tol) {
  ttk::Timer t;
  ttk::Timer t1;

  std::vector<SimplexId> inputOffsets(vertexNumber);
  for(int i = 0; i < vertexNumber; ++i)
    inputOffsets[i] = i;

  // 1. Compute persistence pairs.
  std::vector<std::tuple<dataType, int>> topoIndices;

  // Compute global min & max
  dataType iter;
  dataType maxValue = inputData[0];
  int maxIndex = 0;
  for(int i = 1; i < vertexNumber; ++i) {
    iter = inputData[i];
    if(iter > maxValue) {
      maxIndex = i;
      maxValue = iter;
    }
  }

  dataType minValue = inputData[0];
  int minIndex = 0;
  for(int i = 1; i < vertexNumber; ++i) {
    iter = inputData[i];
    if(iter < minValue) {
      minIndex = i;
      minValue = iter;
    }
  }

  topoIndices.push_back(std::make_tuple(maxValue, maxIndex));
  topoIndices.push_back(std::make_tuple(minValue, minIndex));
  double tolerance = 0.01 * tol * (maxValue - minValue);
  double maxError = 0.01 * maximumError_ * (maxValue - minValue);

  {
    std::stringstream msg;
    msg << "[TopologicalCompression] Computed min/max in " << t.getElapsedTime()
        << " s. (" << threadNumber_ << " thread(s))." << std::endl;
    dMsg(std::cout, msg.str(), timeMsg);
    t.reStart();
  }

  bool sqDomain = false;
  bool sqRange = false;

  const char *sq = sqMethod_.c_str();
  int nbCrit = 0;
  std::vector<int> simplifiedConstraints;
  if(strcmp(sq, "") == 0 && !zfpOnly_) {
    // No SQ: perform topological control

    std::vector<std::tuple<SimplexId, SimplexId, dataType>> JTPairs;
    std::vector<std::tuple<SimplexId, SimplexId, dataType>> STPairs;
    computePersistencePairs<dataType>(
      JTPairs, STPairs, inputData, inputOffsets.data());

    {
      std::stringstream msg;
      msg << "[TopologicalCompression] Persistence pairs computed in "
          << t.getElapsedTime() << " s. (" << threadNumber_ << " thread(s))."
          << std::endl;
      dMsg(std::cout, msg.str(), timeMsg);
      t.reStart();
    }

    int nbJ = JTPairs.size();
    int nbS = STPairs.size();
    std::vector<int> critConstraints(2 * nbJ + 2 * nbS);

    topologicalSimplification.setupTriangulation(triangulation_);
    // auto* authorizedSaddles = new std::vector<int>();

    dataType maxEpsilon = 0;
    dataType epsilonSum2 = 0;
    dataType epsilonSum1 = 0;
    dataType persistentSum2 = 0;
    dataType persistentSum1 = 0;

    // Join
    for(int i = 0; i < nbJ; ++i) {
      SimplexId cp1 = std::get<0>(JTPairs[i]);
      SimplexId cp2 = std::get<1>(JTPairs[i]);
      dataType idt1 = inputData[cp1];
      dataType idt2 = inputData[cp2];
      dataType p1 = std::max(idt2, idt1) - std::min(idt2, idt1);
      if(p1 > tolerance) {
        persistentSum2 += (p1 * p1);
        persistentSum1 += abs<dataType>(p1);
        int type1 = topologicalSimplification.getCriticalType(
          cp1, inputData, inputOffsets.data());
        int type2 = topologicalSimplification.getCriticalType(
          cp2, inputData, inputOffsets.data());
        if(type1 == 0) {
          // authorizedSaddles->push_back(cp1);
          topoIndices.push_back(std::make_tuple(idt1, cp1));
        }
        if(type2 == 0) {
          // authorizedSaddles->push_back(cp2);
          topoIndices.push_back(std::make_tuple(idt2, cp2));
        }

        nbCrit += 2;
        critConstraints[2 * i] = cp1;
        critConstraints[2 * i + 1] = cp2;
      } else {
        if(maxEpsilon < abs<dataType>(p1))
          maxEpsilon = abs<dataType>(p1);
        epsilonSum2 += (p1 * p1);
        epsilonSum1 += abs<dataType>(p1);
        critConstraints[2 * i] = -1;
        critConstraints[2 * i + 1] = -1;
      }
    }

    {
      std::stringstream msg;
      msg << "[TopologicalCompression] Join pairs post-processed in "
          << t.getElapsedTime() << " s. (" << threadNumber_ << " thread(s))."
          << std::endl;
      dMsg(std::cout, msg.str(), timeMsg);
      t.reStart();
    }

    // Split
    for(int i = nbJ; i < nbJ + nbS; ++i) {
      int si = i - nbJ;
      SimplexId cp1 = std::get<0>(STPairs[si]);
      SimplexId cp2 = std::get<1>(STPairs[si]);
      dataType idt1 = inputData[cp1];
      dataType idt2 = inputData[cp2];
      dataType p1 = std::max(idt2, idt1) - std::min(idt2, idt1);
      if(p1 > tolerance) {
        persistentSum2 += (p1 * p1);
        persistentSum1 += abs<dataType>(p1);
        // Saddle selection.
        int type1 = topologicalSimplification.getCriticalType(
          cp1, inputData, inputOffsets.data());
        int type2 = topologicalSimplification.getCriticalType(
          cp2, inputData, inputOffsets.data());
        if(type1 == 0) {
          // authorizedSaddles->push_back(cp1);
          topoIndices.push_back(std::make_tuple(idt1, cp1));
        }
        if(type2 == 0) {
          // authorizedSaddles->push_back(cp2);
          topoIndices.push_back(std::make_tuple(idt2, cp2));
        }

        nbCrit += 2;
        critConstraints[2 * i] = cp1;
        critConstraints[2 * i + 1] = cp2;
      } else {
        if(maxEpsilon < p1)
          maxEpsilon = abs<dataType>(p1);
        epsilonSum2 += (p1 * p1);
        epsilonSum1 += abs<dataType>(p1);
        critConstraints[2 * i] = -1;
        critConstraints[2 * i + 1] = -1;
      }
    }

    {
      std::stringstream msg;
      msg << "[TopologicalCompression] Split pairs post-processed in "
          << t.getElapsedTime() << " s. (" << threadNumber_ << " thread(s))."
          << std::endl;
      dMsg(std::cout, msg.str(), timeMsg);
      t.reStart();
    }

    simplifiedConstraints.resize(nbCrit);
    {
      int j = 0;
      for(int i = 0; i < 2 * nbJ + 2 * nbS; ++i) {
        int c = critConstraints[i];
        if(c != -1)
          simplifiedConstraints[j++] = c;
      }
    }

    {
      std::stringstream msg;
      msg << "[TopologicalCompression] Got pairs in " << t.getElapsedTime()
          << " s. (" << threadNumber_ << " thread(s))." << std::endl;
      dMsg(std::cout, msg.str(), timeMsg);
      t.reStart();
    }

    // 2. Perform topological simplification with constraints.
    if(useTopologicalSimplification_) {
      topologicalSimplification.setInputScalarFieldPointer(inputData);
      topologicalSimplification.setOutputScalarFieldPointer(outputData);
      topologicalSimplification.setInputOffsetScalarFieldPointer(
        inputOffsets.data());
      compressedOffsets_.resize(vertexNumber);
      for(int i = 0; i < vertexNumber; ++i)
        compressedOffsets_[i] = i;
      topologicalSimplification.setOutputOffsetScalarFieldPointer(
        compressedOffsets_.data());
      topologicalSimplification.setVertexIdentifierScalarFieldPointer(
        simplifiedConstraints.data());
      topologicalSimplification.setConstraintNumber(nbCrit);
      int status = 0;
      status = topologicalSimplification.execute<dataType, SimplexId>();
      if(status != 0) {
        return status;
      }
    }

    {
      std::stringstream msg;
      msg << "[TopologicalCompression] Performed simplification in "
          << t.getElapsedTime() << " s. (" << threadNumber_ << " thread(s))."
          << std::endl;
      dMsg(std::cout, msg.str(), timeMsg);
      t.reStart();
    }

  } else if(strcmp(sq, "r") == 0 || strcmp(sq, "R") == 0) {
    // Range-based SQ: simple range quantization (automatic)
    sqRange = true;
  } else if(strcmp(sq, "d") == 0 || strcmp(sq, "D") == 0) {
    // Domain-based SQ: range quantization + later domain control
    sqDomain = true;
  } else if(zfpOnly_) {
    return 0;
  } else {
    {
      std::stringstream msg;
      msg << "[TopologicalCompression] Unrecognized SQ option (" << sqMethod_
          << ")." << std::endl;
      dMsg(std::cout, msg.str(), timeMsg);
    }

    return -3;
  }

  // 3. Subdivision and attribution of a topological index

  auto cmp = [](const std::tuple<dataType, int> &a,
                const std::tuple<dataType, int> &b) {
    return std::get<0>(a) < std::get<0>(b);
  };
  std::sort(topoIndices.begin(), topoIndices.end(), cmp);
  std::vector<std::tuple<dataType, int>> segments;
  // ith rank = ith segment (from bottom)
  // 0: value
  // 1: critical point index or -1 if !critical
  bool subdivide = !dontSubdivide_;
  auto l = (int)topoIndices.size();
  if(l < 1) {
    {
      std::stringstream msg;
      msg << "[TopologicalCompression] Trivial subdivision performed."
          << std::endl;
      dMsg(std::cout, msg.str(), timeMsg);
    }
    segments.push_back(topoIndices[l - 1]);
  } else {
    for(int i = 0; i < l; ++i) {
      dataType v0 = std::get<0>(topoIndices[i]);
      if(i == l - 1) {
        segments.push_back(topoIndices[i]);
        break;
      }

      dataType v1 = std::get<0>(topoIndices[i + 1]);
      int i1 = std::get<1>(topoIndices[i + 1]);
      auto diff = (double)(v1 - v0);

      if(diff == 0)
        continue;
      if(!subdivide || (diff < (dataType)maxError)) {
        segments.push_back(std::make_tuple(v1, i1));
      } else {
        // Subdivide.
<<<<<<< HEAD
        double nbSegments = std::ceil(diff / maxError);
        for(int j = 0, nbs = (int)nbSegments; j < nbs; ++j) {
=======
        double nSegments = std::ceil(diff / maxError);
        for(int j = 0, nbs = (int)nSegments; j < nbs; ++j) {
>>>>>>> c9f93c7a
          dataType sample = v0 + j * maxError;
          int int1 = i1;
          segments.push_back(std::make_tuple(sample, int1));
        }
      }
    }
  }

  {
    std::stringstream msg;
    msg << "[TopologicalCompression] Subdivision/topological index"
        << " attribution in " << t.getElapsedTime() << " s. (" << threadNumber_
        << " thread(s))." << std::endl;
    dMsg(std::cout, msg.str(), timeMsg);
    t.reStart();
  }

  // 4. Affect segment value to all points.
  segmentation_.resize(vertexNumber);
  std::sort(segments.begin(), segments.end(), cmp);
  for(int i = 0; i < vertexNumber; ++i) {
    dataType scalar = inputData[i];

    auto begin = segments.begin();
    auto end = segments.end();
    auto it = std::lower_bound(
      segments.begin(), segments.end(), std::make_tuple(scalar, -1), cmp);

    if(it != end) {
      std::tuple<dataType, int> tt = *it;
      int j = it - begin;
      int last = (int)segments.size() - 1;
      if(j < last) {
        dataType dtv = std::get<0>(tt);
        if(j > 0) {
          dtv = 0.5 * (dtv + std::get<0>(*(it - 1)));
        }

        outputData[i] = dtv;
        int seg = j;
        segmentation_[i] = seg;
      } else {
        segmentation_[i] = last;
        outputData[i] = std::get<0>(tt); // maxValue;
      }
    }
  }

  {
    std::stringstream msg;
    msg << "[TopologicalCompression] Affected values in " << t.getElapsedTime()
        << " s. (" << threadNumber_ << " thread(s))." << std::endl;
    dMsg(std::cout, msg.str(), timeMsg);
    t.reStart();
  }

  // 4.1. Simplify mapping
  auto segmentsSize = (int)segments.size();
  std::vector<bool> affectedSegments;
  affectedSegments.resize(segmentsSize);
  std::vector<int> oob;
  for(int i = 0; i < vertexNumber; ++i) {
    int seg = segmentation_[i];
    if(seg >= segmentsSize
       && std::find(oob.begin(), oob.end(), seg) == oob.end())
      oob.push_back(seg);
    else if(seg >= 0)
      affectedSegments[seg] = true;
    else {
      std::stringstream msg;
      msg << "[TopologicalCompression] Negative segment encoutered (" << i
          << ")" << std::endl;
      dMsg(std::cout, msg.str(), ttk::Debug::infoMsg);
    }
  }
  std::vector<int> empty;
  for(int i = 0; i < segmentsSize; ++i) {
    if(!affectedSegments[i])
      empty.push_back(i);
  }

  std::sort(oob.begin(), oob.end());
  std::sort(empty.begin(), empty.end());
  int indexLast = -1;
  if(oob.size() > empty.size()) {
    std::stringstream msg;
    msg << "[TopologicalCompression] WARN oob size > empty size: " << oob.size()
        << ", " << empty.size() << std::endl;
    dMsg(std::cout, msg.str(), ttk::Debug::infoMsg);
  } else {
    // Replace
    for(int i = 0; i < vertexNumber; ++i) {
      int seg = segmentation_[i];
      if(seg >= segmentsSize) {
        auto begin = oob.begin();
        auto end = oob.end();
        auto it = std::lower_bound(begin, end, seg);
        if(it != end) {
          int j = (int)(it - begin);
          segmentation_[i] = empty[j];
          affectedSegments[j] = true;
        }
      } else if(!affectedSegments[seg]) {
        std::stringstream msg;
        msg << "[TopologicalCompression] Something impossible happened"
            << std::endl;
        dMsg(std::cout, msg.str(), ttk::Debug::infoMsg);
      }
    }

    if(empty.size() > oob.size()) {
      std::vector<int> map2(segmentsSize, -1);
      for(int i = 0; i < segmentsSize; ++i) {
        if(affectedSegments[i])
          continue;
        for(int j = (segmentsSize - 1); j > i; --j) {
          if(!affectedSegments[j] || map2[j] > 0)
            continue;
          map2[j] = i;
          affectedSegments[j] = false;
          affectedSegments[i] = true;
          break;
        }
      }

      bool doneAffecting = false;
      for(int i = 0; i < segmentsSize; ++i) {
        if(!affectedSegments[i]) {
          doneAffecting = true;
        } else {
          if(doneAffecting) {
            std::stringstream msg;
            msg << "[TopologicalCompression] Hole detected at " << i
                << "th segment." << std::endl;
            dMsg(std::cout, msg.str(), ttk::Debug::infoMsg);
          } else {
            indexLast = i;
          }
        }
      }

      for(int i = 0; i < vertexNumber; ++i) {
        int seg = segmentation_[i];
        if(map2[seg] > 0)
          segmentation_[i] = map2[seg];
      }
    }
  }

  {
    std::stringstream msg;
    msg << "[TopologicalCompression] Simplified mapping in "
        << t.getElapsedTime() << " s. (" << threadNumber_ << " thread(s))."
        << std::endl;
    dMsg(std::cout, msg.str(), timeMsg);
    t.reStart();
  }

  // 5. Expose mapping.
  std::vector<bool> already(vertexNumber);
  for(int i = 0; i < vertexNumber; ++i)
    already[i] = false; // init

  for(int i = 0; i < vertexNumber; ++i) {
    int vert = segmentation_[i];
    if(!already[vert]) {
      already[vert] = true;
      dataType dttt = outputData[i];
      mapping_.push_back(std::make_tuple((double)dttt, vert));
    }
  }

  {
    std::stringstream msg;
    msg << "[TopologicalCompression] Exposed mapping in " << t.getElapsedTime()
        << " s. (" << threadNumber_ << " thread(s))." << std::endl;
    dMsg(std::cout, msg.str(), timeMsg);
    t.reStart();
  }

  // 6. SQ-D correction step.
  // Indices stay compact.
  if(sqDomain && !sqRange) {
    std::vector<bool> markedVertices(vertexNumber); // false by default
    std::vector<bool> markedSegments(segmentsSize); // false by default
    int newIndex = segmentsSize;

    for(int i = 0; i < vertexNumber; ++i) {
      // Skip processed vertices.
      if(markedVertices[i])
        continue;

      int seg = segmentation_[i];
      bool newSegment = markedSegments[seg];
      dataType minNewSegment = inputData[i];
      dataType maxNewSegment = minNewSegment;

      if(!newSegment) {
        markedSegments[seg] = true;
      }

      // Neighborhood search with seed = i
      std::stack<int> s;
      s.push(i);

      while(!s.empty()) {
        // Get next element.
        int vertex = s.top();
        s.pop();

        // Mark vertex as processed.
        markedVertices[vertex] = true;

        // New region was detected.
        if(newSegment) {
          // Affect new segmentation id to all vertices in region.
          segmentation_[vertex] = newIndex;
          // Progressively compute min & max on local region.
          dataType currentValue = inputData[vertex];
          if(currentValue > maxNewSegment)
            maxNewSegment = currentValue;
          if(currentValue < minNewSegment)
            minNewSegment = currentValue;
        }

        // Get neighbors.
        SimplexId neighborNumber
          = triangulation_->getVertexNeighborNumber(vertex);
        for(SimplexId j = 0; j < neighborNumber; ++j) {
          SimplexId neighbor;
          triangulation_->getVertexNeighbor(vertex, j, neighbor);

          // Add current neighbor to processing stack.
          if(!markedVertices[neighbor] && segmentation_[neighbor] == seg) {
            s.push(neighbor);
          }
        }
      }

      // Affect a value to the new segmentation index.
      if(newSegment) {
        dataType result = (maxNewSegment + minNewSegment) / 2;
        segments.push_back(std::make_tuple(result, newIndex));
        mapping_.push_back(std::make_tuple((double)result, newIndex));
        newIndex++; // Set index for next potential segment.
      }
    }

    {
      std::stringstream msg;
      msg << "[TopologicalCompression] SQ-D correction step in "
          << t.getElapsedTime() << " s. (" << threadNumber_ << " thread(s))."
          << std::endl;
      dMsg(std::cout, msg.str(), timeMsg);
      t.reStart();
    }
  }

  // 7. [ZFP]: max constraints, min constraints
  if(!sqDomain && !sqRange && !zfpOnly_) {
    for(int i = 0; i < nbCrit; ++i) {
      SimplexId id = simplifiedConstraints[i];
      dataType val = inputData[id];
      int type = topologicalSimplification.getCriticalType(
        id, inputData, inputOffsets.data());
      if(type == -1 // Local_minimum
         || type == 1 // Local_maximum
         || type == 0) {
        criticalConstraints_.push_back(std::make_tuple(id, (double)val, type));
      } else { // 0 -> Saddle
      }
    }

    {
      std::stringstream msg;
      msg << "[TopologicalCompression] Exposed constraints in "
          << t.getElapsedTime() << " s. (" << threadNumber_ << " thread(s))."
          << std::endl;
      dMsg(std::cout, msg.str(), timeMsg);
      t.reStart();
    }
  }

  {
<<<<<<< HEAD
    std::stringstream msg;
=======
>>>>>>> c9f93c7a
    if(indexLast > -1) {
      if(indexLast + 1 != (int)mapping_.size()) {
        std::stringstream msg;
        msg << "[TopologicalCompression] possible affectation mismatch "
            << "(" << (indexLast + 1) << ", " << mapping_.size() << ")"
            << std::endl;
        dMsg(std::cout, msg.str(), ttk::Debug::infoMsg);
      }
    }

<<<<<<< HEAD
    int nbSegments = indexLast > -1 ? indexLast + 1 : (int)segments.size() - 1;
    this->nbSegments = nbSegments;
    this->nbVertices = vertexNumber;
    msg << "[TopologicalCompression] Affected " << nbSegments << " segment"
=======
    int nSegments = indexLast > -1 ? indexLast + 1 : (int)segments.size() - 1;
    this->nbSegments = nSegments;
    this->nbVertices = vertexNumber;
    std::stringstream msg;
    msg << "[TopologicalCompression] Affected " << nSegments << " segment"
>>>>>>> c9f93c7a
        << (nbSegments > 1 ? "s" : "") << "." << std::endl;
    msg << "[TopologicalCompression] Data-set (" << vertexNumber
        << " points) processed in " << t1.getElapsedTime() << " s. ("
        << threadNumber_ << " thread(s))." << std::endl;
    dMsg(std::cout, msg.str(), timeMsg);
  }

  return 0;
}

#endif // TTK_PERSISTENCEDIAGRAMCOMPRESSION_H<|MERGE_RESOLUTION|>--- conflicted
+++ resolved
@@ -10,31 +10,18 @@
   std::vector<std::tuple<double, int>> &mapping,
   std::vector<std::tuple<int, double, int>> &criticalConstraints,
   bool zfpOnly,
-<<<<<<< HEAD
-  int nbSegments,
-  int nbVertices,
-  double zfpBitBudget) {
-  auto log2 = ttk::TopologicalCompression::log2;
-=======
   int nSegments,
   int nVertices,
   double zfpBitBudget) {
   using ttk::TopologicalCompression;
->>>>>>> c9f93c7a
 
   int totalSize = 0;
 
   if(!(zfpOnly)) {
     // Topological segments.
-<<<<<<< HEAD
-    int numberOfBitsPerSegment = log2(nbSegments) + 1;
-    double nbCharPerSegment = (double)numberOfBitsPerSegment / 8.0;
-    totalSize += (sizeof(int) * 2 + std::ceil(nbCharPerSegment * nbVertices));
-=======
     int numberOfBitsPerSegment = log2(nSegments) + 1;
     double nbCharPerSegment = (double)numberOfBitsPerSegment / 8.0;
     totalSize += (sizeof(int) * 2 + std::ceil(nbCharPerSegment * nVertices));
->>>>>>> c9f93c7a
 
     // Geometrical mapping.
     auto mappingSize = (int)mapping.size();
@@ -45,11 +32,7 @@
   }
 
   totalSize += (zfpBitBudget <= 64 && zfpBitBudget > 0)
-<<<<<<< HEAD
-                 ? (nbVertices * std::ceil(zfpBitBudget / 2.0))
-=======
                  ? (nVertices * std::ceil(zfpBitBudget / 2.0))
->>>>>>> c9f93c7a
                  : 0;
   totalSize += 2;
   // * 16 -> 32 bpd
@@ -113,11 +96,7 @@
     int nz = 1 + dataExtent[5] - dataExtent[4];
 
     std::vector<double> dataVector(toCompress, toCompress + (nx * ny * nz));
-<<<<<<< HEAD
-    auto CompressWithZFP = ttk::TopologicalCompression::CompressWithZFP;
-=======
     using ttk::TopologicalCompression;
->>>>>>> c9f93c7a
     numberOfBytesWritten
       += CompressWithZFP(fm, false, dataVector, nx, ny, nz, zfpBitBudget);
 
@@ -153,13 +132,7 @@
 
 template <typename dataType>
 int ttk::TopologicalCompression::ReadPersistenceGeometry(FILE *fm) {
-<<<<<<< HEAD
-  auto CropIntervals = ttk::TopologicalCompression::CropIntervals<double>;
-  auto cmp = ttk::TopologicalCompression::cmp;
-  auto ReadPersistenceIndex = ttk::TopologicalCompression::ReadPersistenceIndex;
-=======
   using ttk::TopologicalCompression;
->>>>>>> c9f93c7a
 
   int sqMethod = sqMethodInt_;
   bool zfpOnly = zfpOnly_;
@@ -773,13 +746,8 @@
         segments.push_back(std::make_tuple(v1, i1));
       } else {
         // Subdivide.
-<<<<<<< HEAD
-        double nbSegments = std::ceil(diff / maxError);
-        for(int j = 0, nbs = (int)nbSegments; j < nbs; ++j) {
-=======
         double nSegments = std::ceil(diff / maxError);
         for(int j = 0, nbs = (int)nSegments; j < nbs; ++j) {
->>>>>>> c9f93c7a
           dataType sample = v0 + j * maxError;
           int int1 = i1;
           segments.push_back(std::make_tuple(sample, int1));
@@ -1064,10 +1032,6 @@
   }
 
   {
-<<<<<<< HEAD
-    std::stringstream msg;
-=======
->>>>>>> c9f93c7a
     if(indexLast > -1) {
       if(indexLast + 1 != (int)mapping_.size()) {
         std::stringstream msg;
@@ -1078,18 +1042,11 @@
       }
     }
 
-<<<<<<< HEAD
-    int nbSegments = indexLast > -1 ? indexLast + 1 : (int)segments.size() - 1;
-    this->nbSegments = nbSegments;
-    this->nbVertices = vertexNumber;
-    msg << "[TopologicalCompression] Affected " << nbSegments << " segment"
-=======
     int nSegments = indexLast > -1 ? indexLast + 1 : (int)segments.size() - 1;
     this->nbSegments = nSegments;
     this->nbVertices = vertexNumber;
     std::stringstream msg;
     msg << "[TopologicalCompression] Affected " << nSegments << " segment"
->>>>>>> c9f93c7a
         << (nbSegments > 1 ? "s" : "") << "." << std::endl;
     msg << "[TopologicalCompression] Data-set (" << vertexNumber
         << " points) processed in " << t1.getElapsedTime() << " s. ("
