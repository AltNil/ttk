/// \ingroup base
/// \class ttk::FTMTree_MT
/// \author Charles Gueunet <charles.gueunet@lip6.fr>
/// \date June 2016.
///
///\brief TTK processing package that efficiently computes the
/// sublevel set tree of scalar data and more
/// (data segmentation
/// persistence diagrams, persistence curves, etc.).
///
///\param dataType Data type of the input scalar field (char, float,
/// etc.).
///

#ifndef FTMTREE_MT_H
#define FTMTREE_MT_H

#include <functional>
#include <map>
#include <queue>
#include <set>
#include <vector>

#ifdef __APPLE__
#include <algorithm>
#include <numeric>
#else
#ifdef _WIN32
#include <algorithm>
#include <numeric>
#else
#ifdef __clang__
#include <algorithm>
#include <numeric>
#else
#include <parallel/algorithm>
#endif
#endif
#endif

#include <Geometry.h>
#include <Triangulation.h>
#include <Wrapper.h>

#include "FTMAtomicUF.h"
#include "FTMAtomicVector.h"
#include "FTMDataTypes.h"
#include "FTMNode.h"
#include "FTMStructures.h"
#include "FTMSuperArc.h"

namespace ttk {
  namespace ftm {
    using UF = AtomicUF *;

    /*
     * OpenMP use class field as thread-private, but we want to share them in
     * the build we use ptr to allow the copy'ed version to share the same data
     * (pointer private per thread on the same location shared)
     */
    // Tree datas ( 1 per tree )
    struct TreeData {
      TreeType treeType;

      // components : tree / nodes / extrema
      AtomicVector<SuperArc> *superArcs;
      AtomicVector<Node> *nodes;
      AtomicVector<idNode> *roots;
      std::vector<idNode> *leaves;

      // vertex 2 node / superarc
      std::vector<idCorresp> *vert2tree;
      std::vector<SimplexId> *visitOrder;
      std::vector<std::list<std::vector<SimplexId>>> *trunkSegments;

      // Track informations
      std::vector<UF> *ufs, *propagation;
      AtomicVector<CurrentState> *states;
      // valences
      std::vector<valence> *valences;
      // opened nodes
      std::vector<char> *openedNodes;

      // current nb of tasks
      idNode activeTasks;

      // Segmentation, stay empty for Contour tree as
      // they are created by Merge Tree
      Segments segments_;

#ifdef TTK_ENABLE_FTM_TREE_STATS_TIME
      std::vector<ActiveTask> *activeTasksStats;
#endif

#ifdef TTK_ENABLE_OMP_PRIORITY
      // Is this MT to be computed with greater task priority than others
      bool prior;
#endif
    };

    class FTMTree_MT : virtual public Debug {
    protected:
      // global
      Params *const params_;
      Triangulation *mesh_;
      Scalars *const scalars_;

      // local
      TreeData mt_data_;
      Comparison comp_;

    public:
      // -----------
      // CONSTRUCT
      // -----------

      // Tree with global data and partition number
      FTMTree_MT(Params *const params,
                 Triangulation *mesh,
                 Scalars *const scalars,
                 TreeType type);

      virtual ~FTMTree_MT();

      // --------------------
      // Init
      // --------------------

      void initNbScalars(void) {
        scalars_->size = mesh_->getNumberOfVertices();
      }

      /// \brief init Simulation of Simplicity datastructure if not set
      template <typename idType>
      void initSoS(void) {
        if(scalars_->offsets == nullptr) {
          scalars_->offsets = new idType[scalars_->size];
#ifdef TTK_ENABLE_OPENMP
#pragma omp parallel for
#endif
          for(SimplexId i = 0; i < scalars_->size; i++) {
            ((idType *)scalars_->offsets)[i] = i;
          }
        }
      }

      void initComp(void) {
        if(isST()) {
          comp_.vertLower
            = [this](const SimplexId a, const SimplexId b) -> bool {
            return this->scalars_->isHigher(a, b);
          };
          comp_.vertHigher
            = [this](const SimplexId a, const SimplexId b) -> bool {
            return this->scalars_->isLower(a, b);
          };
        } else {
          comp_.vertLower
            = [this](const SimplexId a, const SimplexId b) -> bool {
            return this->scalars_->isLower(a, b);
          };
          comp_.vertHigher
            = [this](const SimplexId a, const SimplexId b) -> bool {
            return this->scalars_->isHigher(a, b);
          };
        }
      }

      bool compLower(const SimplexId a, const SimplexId b) {
        return comp_.vertLower(a, b);
      }

      /// \brief if sortedVertices_ is null, define and fill it
      /// Also fill the mirror vector
      template <typename scalarType, typename idType>
      void sortInput(void);

      /// \brief clear local data for new computation
      void makeAlloc(void) {
        createAtomicVector<SuperArc>(mt_data_.superArcs);

        // Stats alloc

        createAtomicVector<Node>(mt_data_.nodes);
        mt_data_.nodes->reserve(scalars_->size / 2);

        createAtomicVector<idNode>(mt_data_.roots);
        mt_data_.roots->reserve(10);

        createVector<idNode>(mt_data_.leaves);
        mt_data_.leaves->reserve(scalars_->size / 3);

        // Known size

        createVector<idCorresp>(mt_data_.vert2tree);
        mt_data_.vert2tree->resize(scalars_->size);

        createVector<std::list<std::vector<SimplexId>>>(mt_data_.trunkSegments);

        createVector<SimplexId>(mt_data_.visitOrder);
        mt_data_.visitOrder->resize(scalars_->size);

        createVector<UF>(mt_data_.ufs);
        mt_data_.ufs->resize(scalars_->size);

        createVector<UF>(mt_data_.propagation);
        mt_data_.propagation->resize(scalars_->size);

        createVector<valence>(mt_data_.valences);
        mt_data_.valences->resize(scalars_->size);

        createVector<char>(mt_data_.openedNodes);
        mt_data_.openedNodes->resize(scalars_->size);

        mt_data_.segments_.clear();
      }

      void makeInit(void) {
        initVector<idCorresp>(mt_data_.vert2tree, nullCorresp);
        initVector<SimplexId>(mt_data_.visitOrder, nullVertex);
        initVector<UF>(mt_data_.ufs, nullptr);
        initVector<UF>(mt_data_.propagation, nullptr);
        initVector<valence>(mt_data_.valences, 0);
        initVector<char>(mt_data_.openedNodes, 0);
      }

      void initVectStates(const SimplexId nbLeaves) {
        if(!mt_data_.states) {
          mt_data_.states
            = new AtomicVector<CurrentState>(nbLeaves, comp_.vertHigher);
        }
        mt_data_.states->clear();
        mt_data_.states->reserve(nbLeaves);
      }

      // -------------------
      // Process
      // -------------------

      /// \brief Compute the merge
      void build(const bool ct);

      // extrema

      virtual int leafSearch();

      // skeleton

      void leafGrowth();

      void arcGrowth(const SimplexId startVert, const SimplexId orig);

      std::tuple<bool, bool> propage(CurrentState &currentState, UF curUF);

      void closeAndMergeOnSaddle(SimplexId saddleVert);

      void closeOnBackBone(SimplexId saddleVert);

      void closeArcsUF(idNode closeNode, UF uf);

      SimplexId trunk(const bool ct);

      virtual SimplexId
        trunkSegmentation(const std::vector<SimplexId> &pendingNodesVerts,
                          const SimplexId begin,
                          const SimplexId stop);

      // fill treedata_.trunkSegments
      SimplexId
        trunkCTSegmentation(const std::vector<SimplexId> &pendingNodesVerts,
                            const SimplexId begin,
                            const SimplexId stop);

      // segmentation

      /// \brief use vert2tree to compute the segmentation of the fresh builded
      /// merge tree.
      void buildSegmentation();

      // Create the segmentation of all arcs by operating the pending operations
      void finalizeSegmentation(void);

      void normalizeIds();

      // -------------
      // ACCESSOR
      // ------------

      // Tree info for wrapper

#ifdef TTK_ENABLE_FTM_TREE_STATS_TIME
      const ActiveTask &getActiveTasks(const idSuperArc taskId) const {
        return (*mt_data_.activeTasksStats)[taskId];
      }
#endif

      inline SimplexId getArcSize(const idSuperArc arcId) {
        return getSuperArc(arcId)->size();
      }

      inline bool isJT(void) const {
        return mt_data_.treeType == TreeType::Join;
      }

      inline bool isST(void) const {
        return mt_data_.treeType == TreeType::Split;
      }

      // global
      // called for the tree used by the wrapper (only).
      // On this implementation, the warpper communicate with ContourForest
      // A child class of this one.

      inline void setupTriangulation(Triangulation *m,
                                     const bool preproc = true) {
        mesh_ = m;
        if(mesh_ && preproc) {
          // propage through vertices (build)
          mesh_->preprocessVertexNeighbors();
        }
      }

      inline void setScalars(void *local_scalars) {
        scalars_->values = local_scalars;
      }

      inline void setTreeType(const int local_treeType) {
        params_->treeType = static_cast<TreeType>(local_treeType);
      }

      inline void setSegmentation(const bool segm) {
        params_->segm = segm;
      }

      inline void setNormalizeIds(const bool normalize) {
        params_->normalize = normalize;
      }

#ifdef TTK_ENABLE_OMP_PRIORITY
      inline void setPrior(void) {
        mt_data_.prior = true;
      }

      inline bool isPrior(void) const {
        return mt_data_.prior;
      }
#endif

      // scalar

      template <typename scalarType>
<<<<<<< HEAD
      inline const scalarType &getValue(SimplexId idNode) const {
        return (((scalarType *)scalars_->values))[idNode];
=======
      inline const scalarType &getValue(SimplexId nodeId) const {
        return (((scalarType *)scalars_->values))[nodeId];
>>>>>>> c9f93c7a
      }

      template <typename scalarType>
      inline void setVertexScalars(scalarType *vals) {
        scalars_->values = (void *)vals;
      }

      // offset
      template <typename idType>
      inline void setVertexSoSoffsets(idType *sos) {
        scalars_->offsets = (void *)sos;
      }

      // arcs

      inline idSuperArc getNumberOfSuperArcs(void) const {
        return mt_data_.superArcs->size();
      }

      inline SuperArc *getSuperArc(idSuperArc i) {
#ifndef TTK_ENABLE_KAMIKAZE
        if((size_t)i >= mt_data_.superArcs->size()) {
          std::cout << "[Merge Tree] get superArc on bad id :" << i;
          std::cout << " / " << mt_data_.superArcs->size() << std::endl;
          return nullptr;
        }
#endif
        return &((*mt_data_.superArcs)[i]);
      }

      inline const SuperArc *getSuperArc(idSuperArc i) const {
#ifndef TTK_ENABLE_KAMIKAZE
        if((size_t)i >= mt_data_.superArcs->size()) {
          std::cout << "[Merge Tree] get superArc on bad id :" << i;
          std::cout << " / " << mt_data_.superArcs->size() << std::endl;
          return nullptr;
        }
#endif
        return &((*mt_data_.superArcs)[i]);
      }

      // nodes

      inline idNode getNumberOfNodes(void) const {
        return mt_data_.nodes->size();
      }

      inline Node *getNode(idNode nodeId) {
        return &((*mt_data_.nodes)[nodeId]);
      }

      inline void setValence(const SimplexId v, const SimplexId val) {
        (*mt_data_.valences)[v] = val;
      }

      // leaves / root

      inline idNode getNumberOfLeaves(void) const {
        return mt_data_.leaves->size();
      }

      inline const std::vector<idNode> &getLeaves(void) const {
        // break encapsulation...
        return (*mt_data_.leaves);
      }

      inline idNode getLeave(const idNode id) const {
#ifndef TTK_ENABLE_KAMIKAZE
        if((size_t)id > (mt_data_.leaves->size())) {
          std::stringstream msg;
          msg << "[MergTree] getLeaves out of bounds : " << id << std::endl;
          err(msg.str(), fatalMsg);
          return (*mt_data_.leaves)[0];
        }
#endif
        return (*mt_data_.leaves)[id];
      }

      inline const std::vector<idNode> &getRoots(void) const {
        // break encapsulation...
        return (*mt_data_.roots);
      }

      // vertices

      inline SimplexId getNumberOfVertices(void) const {
        return scalars_->size;
      }

      // vert2tree

      inline void setVert2Tree(decltype(mt_data_.vert2tree) const vect2tree) {
        mt_data_.vert2tree = vect2tree;
      }

      // --------------------
      // VERT 2 TREE Special functions
      // --------------------

      // test vertex correpondance

      inline bool isCorrespondingArc(const SimplexId val) const {
        return !isCorrespondingNull(val) && (*mt_data_.vert2tree)[val] >= 0;
      }

      inline bool isCorrespondingNode(const SimplexId val) const {
        return (*mt_data_.vert2tree)[val] < 0;
      }

      inline bool isCorrespondingNull(const SimplexId val) const {
        return (*mt_data_.vert2tree)[val] == nullCorresp;
      }

      // Get vertex info

      inline idNode getCorrespondingNodeId(const SimplexId val) const {
#ifndef TTK_ENABLE_KAMIKAZE
        if(!isCorrespondingNode(val)) {
          std::stringstream debug;
          debug << "[FTMTree_MT] : getCorrespondingNode, ";
          debug << "Vertex :" << val << " is not a node :";
          debug << (*mt_data_.vert2tree)[val] << std::endl;
          err(debug.str(), fatalMsg);
        }
#endif
        return corr2idNode(val);
      }

      inline idSuperArc getCorrespondingSuperArcId(const SimplexId val) const {
#ifndef TTK_ENABLE_KAMIKAZE
        if(!isCorrespondingArc(val)) {
          std::stringstream debug;
          debug << "[FTMTree_MT] : getCorrespondingSuperArcId, ";
          debug << "Vertex :" << val << " is not on an arc :";
          debug << (*mt_data_.vert2tree)[val] << std::endl;
          err(debug.str(), fatalMsg);
        }
#endif
        return (*mt_data_.vert2tree)[val];
      }

      // Get corresponding elemnt

      inline SuperArc *vertex2SuperArc(const SimplexId vert) {
        return &((*mt_data_.superArcs)[getCorrespondingSuperArcId(vert)]);
      }

      inline Node *vertex2Node(const SimplexId vert) {
        return &((*mt_data_.nodes)[getCorrespondingNodeId(vert)]);
      }

      // Update vertex info

      inline void updateCorrespondingArc(const SimplexId vert,
                                         const idSuperArc arc) {
        (*mt_data_.vert2tree)[vert] = arc;
      }

      inline void updateCorrespondingNode(const SimplexId vert,
                                          const idNode node) {
        (*mt_data_.vert2tree)[vert] = idNode2corr(node);
      }

      inline idCorresp idNode2corr(const idNode id) const {
        // transform idNode to special value for the array : -idNode -1
        return -(idCorresp)(id + 1);
      }

      inline idNode corr2idNode(const idCorresp &corr) const {
        return -(idNode)((*mt_data_.vert2tree)[corr] + 1);
      }

      // --------------------------------
      // Arcs and node manipulations
      // --------------------------------
      // SuperArcs

      idSuperArc openSuperArc(idNode downNodeId);

      idSuperArc makeSuperArc(idNode downNodeId, idNode upNodeId);

      void closeSuperArc(idSuperArc superArcId, idNode upNodeId);

      // Nodes

      std::vector<idNode> sortedNodes(const bool parallel = false);

      void sortLeaves(const bool parallel = false);

      idNode makeNode(SimplexId vertexId, SimplexId linked = nullVertex);

      idNode makeNode(const Node *const n, SimplexId linked = nullVertex);

      idSuperArc insertNode(Node *node, const bool segm = true);

      // get node starting / ending this arc
      // orientation depends on Join/Split tree
      Node *getDownNode(const SuperArc *a);
      Node *getUpNode(const SuperArc *a);
      idNode getDownNodeId(const SuperArc *a);
      idNode getUpNodeId(const SuperArc *a);

      // get node above / below this arc
      // in term of scalar value
      Node *getLowerNode(const SuperArc *a);
      Node *getUpperNode(const SuperArc *a);
      idNode getLowerNodeId(const SuperArc *a);
      idNode getUpperNodeId(const SuperArc *a);

      idNode getParent(const idNode n) {
        return getSuperArc(getNode(n)->getUpSuperArcId(0))->getUpNodeId();
      }

      void delNode(idNode node);

      // ---------------------------
      // Operators : clone/ move & print
      // ---------------------------

      FTMTree_MT *clone() const;

      void move(FTMTree_MT *mt);

      // Print
      std::string printArc(idSuperArc a);

      std::string printNode(idNode n);

      void printTree2(void);

      void printParams(void) const;

      int printTime(DebugTimer &t,
                    const std::string &s,
                    SimplexId nbScalars = -1,
                    const int debugLevel = 2) const;

    protected:
      // -----
      // Tools
      // -----

      idNode getVertInRange(const std::vector<SimplexId> &range,
                            const SimplexId v,
                            const idNode last = 0) const;

      std::tuple<SimplexId, SimplexId>
        getBoundsFromVerts(const std::vector<SimplexId> &nodes) const;

      idSuperArc upArcFromVert(const SimplexId v) {
        return getNode(getCorrespondingNodeId(v))->getUpSuperArcId(0);
      }

      inline SimplexId getChunkSize(const SimplexId nbVerts = -1,
                                    const SimplexId nbtasks = 100) const {
        const SimplexId s = (nbVerts == -1) ? scalars_->size : nbVerts;
#ifndef NDEBUG
        // Debug mode
        static const SimplexId minWorks = 1;
#else
        // Release mode
        static const SimplexId minWorks = 10000;
#endif
        return std::max(minWorks, 1 + (s / (nbtasks * threadNumber_)));
      }

      inline SimplexId getChunkCount(const SimplexId nbVerts = -1,
                                     const SimplexId nbTasks = 100) const {
        const SimplexId s = (nbVerts == -1) ? scalars_->size : nbVerts;
        return 1 + (s / getChunkSize(s, nbTasks));
      }

      void sortUpArcs(const idNode nid) {
        auto comp = [&](const idSuperArc a, const idSuperArc b) -> bool {
          return comp_.vertLower(getUpperNode(getSuperArc(a))->getVertexId(),
                                 getUpperNode(getSuperArc(b))->getVertexId());
        };

        getNode(nid)->sortUpArcs(comp);
      }

      void sortDownArcs(const idNode nid) {
        auto comp = [&](const idSuperArc a, const idSuperArc b) -> bool {
          return comp_.vertHigher(getUpperNode(getSuperArc(a))->getVertexId(),
                                  getUpperNode(getSuperArc(b))->getVertexId());
        };

        getNode(nid)->sortDownArcs(comp);
      }

      // ------------------
      // Comparisons
      // -----------------
      // Compare using the scalar array : only for sort step

      template <typename scalarType, typename idType>
      inline bool isLower(SimplexId a, SimplexId b) const {
        return ((scalarType *)scalars_->values)[a]
                 < ((scalarType *)scalars_->values)[b]
               || (((scalarType *)scalars_->values)[a]
                     == ((scalarType *)scalars_->values)[b]
                   && ((idType *)scalars_->offsets)[a]
                        < ((idType *)scalars_->offsets)[b]);
      }

      template <typename scalarType, typename idType>
      inline bool isHigher(SimplexId a, SimplexId b) const {
        return ((scalarType *)scalars_->values)[a]
                 > ((scalarType *)scalars_->values)[b]
               || (((scalarType *)scalars_->values)[a]
                     == ((scalarType *)scalars_->values)[b]
                   && ((idType *)scalars_->offsets)[a]
                        > ((idType *)scalars_->offsets)[b]);
      }

      template <typename scalarType, typename idType>
      inline bool isEqLower(SimplexId a, SimplexId b) const {
        return ((scalarType *)scalars_->values)[a]
                 < ((scalarType *)scalars_->values)[b]
               || (((scalarType *)scalars_->values)[a]
                     == ((scalarType *)scalars_->values)[b]
                   && ((idType *)scalars_->offsets)[a]
                        <= ((idType *)scalars_->offsets)[b]);
      }

      template <typename scalarType, typename idType>
      inline bool isEqHigher(SimplexId a, SimplexId b) const {
        return ((scalarType *)scalars_->values)[a]
                 > ((scalarType *)scalars_->values)[b]
               || (((scalarType *)scalars_->values)[a]
                     == ((scalarType *)scalars_->values)[b]
                   && ((idType *)scalars_->offsets)[a]
                        >= ((idType *)scalars_->offsets)[b]);
      }

      template <typename type>
      void createVector(std::vector<type> *&ptr) {
        if(!ptr)
          ptr = new std::vector<type>;
        ptr->clear();
      }

      template <typename type>
      void createAtomicVector(AtomicVector<type> *&ptr) {
        if(!ptr)
          ptr = new AtomicVector<type>;
        ptr->clear();
      }

      template <typename type>
      void initVector(std::vector<type> *&vect, const type val) {
        auto s = vect->size();
#ifdef TTK_ENABLE_OPENMP
#pragma omp parallel for num_threads(threadNumber_) schedule(static)
#endif
        for(typename std::vector<type>::size_type i = 0; i < s; i++) {
          (*vect)[i] = val;
        }
      }
    };

    std::ostream &operator<<(std::ostream &o, Node const &n);
    std::ostream &operator<<(std::ostream &o, SuperArc const &a);

  } // namespace ftm
} // namespace ttk

#include <FTMTree_MT_Template.h>

#endif /* end of include guard: MERGETREE_H */<|MERGE_RESOLUTION|>--- conflicted
+++ resolved
@@ -349,13 +349,8 @@
       // scalar
 
       template <typename scalarType>
-<<<<<<< HEAD
-      inline const scalarType &getValue(SimplexId idNode) const {
-        return (((scalarType *)scalars_->values))[idNode];
-=======
       inline const scalarType &getValue(SimplexId nodeId) const {
         return (((scalarType *)scalars_->values))[nodeId];
->>>>>>> c9f93c7a
       }
 
       template <typename scalarType>
