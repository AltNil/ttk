--- conflicted
+++ resolved
@@ -41,11 +41,7 @@
   virtual void WriteData() override;
 
   char *Filename;
-<<<<<<< HEAD
-  ofstream *Stream;
-=======
   ofstream Stream{};
->>>>>>> c8fc3c7d
 
 private:
   ttkOFFWriter(const ttkOFFWriter &) = delete;
