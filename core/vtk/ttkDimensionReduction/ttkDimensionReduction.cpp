#include <ttkDimensionReduction.h>

using namespace std;
using namespace ttk;

vtkStandardNewMacro(ttkDimensionReduction)

  int ttkDimensionReduction::doIt(vtkTable *input, vtkTable *output) {
  Memory m;

  if(dimensionReduction_.isPythonFound()) {
    const SimplexId numberOfRows = input->GetNumberOfRows();
    const SimplexId numberOfColumns = ScalarFields.size();

#ifndef TTK_ENABLE_KAMIKAZE
    if(numberOfRows <= 0 or numberOfColumns <= 0) {
      cerr
        << "[ttkDimensionReduction] Error : input matrix has invalid dimensions"
        << endl;
      return -1;
    }
#endif

    vector<double> inputData;
    vector<vtkAbstractArray *> arrays;
    for(auto s : ScalarFields)
      arrays.push_back(input->GetColumnByName(s.data()));
    for(SimplexId i = 0; i < numberOfRows; ++i) {
      for(auto arr : arrays)
        inputData.push_back(arr->GetVariantValue(i).ToDouble());
    }

<<<<<<< HEAD
    outputData_->clear();
=======
    outputData_.clear();
>>>>>>> c8fc3c7d

    dimensionReduction_.setWrapper(this);
    dimensionReduction_.setInputModulePath(ModulePath);
    dimensionReduction_.setInputModuleName(ModuleName);
    dimensionReduction_.setInputFunctionName(FunctionName);
    dimensionReduction_.setInputMatrixDimensions(numberOfRows, numberOfColumns);
    dimensionReduction_.setInputMatrix(inputData.data());
    dimensionReduction_.setInputMethod(Method);
    dimensionReduction_.setInputNumberOfComponents(NumberOfComponents);
    dimensionReduction_.setInputNumberOfNeighbors(NumberOfNeighbors);
    dimensionReduction_.setInputIsDeterministic(IsDeterministic);
    dimensionReduction_.setSEParameters(se_Affinity, se_Gamma, se_EigenSolver);
    dimensionReduction_.setLLEParameters(
      lle_Regularization, lle_EigenSolver, lle_Tolerance, lle_MaxIteration,
      lle_Method, lle_HessianTolerance, lle_ModifiedTolerance,
      lle_NeighborsAlgorithm);
    dimensionReduction_.setMDSParameters(mds_Metric, mds_Init, mds_MaxIteration,
                                         mds_Verbose, mds_Epsilon,
                                         mds_Dissimilarity);
    dimensionReduction_.setTSNEParameters(
      tsne_Perplexity, tsne_Exaggeration, tsne_LearningRate, tsne_MaxIteration,
      tsne_MaxIterationProgress, tsne_GradientThreshold, tsne_Metric, tsne_Init,
      tsne_Verbose, tsne_Method, tsne_Angle);
    dimensionReduction_.setISOParameters(iso_EigenSolver, iso_Tolerance,
                                         iso_MaxIteration, iso_PathMethod,
                                         iso_NeighborsAlgorithm);
    dimensionReduction_.setPCAParameters(
      pca_Copy, pca_Whiten, pca_SVDSolver, pca_Tolerance, pca_MaxIteration);
<<<<<<< HEAD
    dimensionReduction_.setOutputComponents(outputData_);
=======
    dimensionReduction_.setOutputComponents(&outputData_);
>>>>>>> c8fc3c7d
    const int errorCode = dimensionReduction_.execute();

    if(!errorCode) {
      if(KeepAllDataArrays)
        output->ShallowCopy(input);

      for(int i = 0; i < NumberOfComponents; ++i) {
        string s = "Component_" + to_string(i);
        vtkSmartPointer<vtkDoubleArray> arr
          = vtkSmartPointer<vtkDoubleArray>::New();
<<<<<<< HEAD
        arr->SetVoidArray((*outputData_)[i].data(), numberOfRows, 1);
=======
        arr->SetVoidArray(outputData_[i].data(), numberOfRows, 1);
>>>>>>> c8fc3c7d
        arr->SetName(s.data());
        output->AddColumn(arr);
      }
    }
  } else {
    output->ShallowCopy(input);
    vtkWarningMacro("[ttkDimensionReduction] Warning: Python/Numpy not found, "
                    "features are disabled.");
  }

  {
    stringstream msg;
    msg << "[ttkDimensionReduction] Memory usage: " << m.getElapsedUsage()
        << " MB." << endl;
    dMsg(cout, msg.str(), memoryMsg);
  }

  return 0;
}

bool ttkDimensionReduction::needsToAbort() {
  return GetAbortExecute();
}

int ttkDimensionReduction::updateProgress(const float &progress) {

  {
    stringstream msg;
    msg << "[ttkDimensionReduction] " << progress * 100 << "% processed...."
        << endl;
    dMsg(cout, msg.str(), advancedInfoMsg);
  }

  UpdateProgress(progress);
  return 0;
}

int ttkDimensionReduction::RequestData(vtkInformation *request,
                                       vtkInformationVector **inputVector,
                                       vtkInformationVector *outputVector) {

  Memory m;

  vtkInformation *inInfo = inputVector[0]->GetInformationObject(0);
  vtkTable *input
    = vtkTable::SafeDownCast(inInfo->Get(vtkDataObject::DATA_OBJECT()));

  vtkInformation *outInfo = outputVector->GetInformationObject(0);
  vtkTable *output
    = vtkTable::SafeDownCast(outInfo->Get(vtkDataObject::DATA_OBJECT()));

  doIt(input, output);

  return 1;
}<|MERGE_RESOLUTION|>--- conflicted
+++ resolved
@@ -30,11 +30,7 @@
         inputData.push_back(arr->GetVariantValue(i).ToDouble());
     }
 
-<<<<<<< HEAD
-    outputData_->clear();
-=======
     outputData_.clear();
->>>>>>> c8fc3c7d
 
     dimensionReduction_.setWrapper(this);
     dimensionReduction_.setInputModulePath(ModulePath);
@@ -63,11 +59,7 @@
                                          iso_NeighborsAlgorithm);
     dimensionReduction_.setPCAParameters(
       pca_Copy, pca_Whiten, pca_SVDSolver, pca_Tolerance, pca_MaxIteration);
-<<<<<<< HEAD
-    dimensionReduction_.setOutputComponents(outputData_);
-=======
     dimensionReduction_.setOutputComponents(&outputData_);
->>>>>>> c8fc3c7d
     const int errorCode = dimensionReduction_.execute();
 
     if(!errorCode) {
@@ -78,11 +70,7 @@
         string s = "Component_" + to_string(i);
         vtkSmartPointer<vtkDoubleArray> arr
           = vtkSmartPointer<vtkDoubleArray>::New();
-<<<<<<< HEAD
-        arr->SetVoidArray((*outputData_)[i].data(), numberOfRows, 1);
-=======
         arr->SetVoidArray(outputData_[i].data(), numberOfRows, 1);
->>>>>>> c8fc3c7d
         arr->SetName(s.data());
         output->AddColumn(arr);
       }
