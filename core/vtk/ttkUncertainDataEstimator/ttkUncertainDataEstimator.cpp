#include                  <ttkUncertainDataEstimator.h>

using namespace std;
using namespace ttk;

vtkStandardNewMacro(ttkUncertainDataEstimator)

ttkUncertainDataEstimator::ttkUncertainDataEstimator(){
  BoundToCompute(0);
  BinCount(10);

  // init
  outputLowerBoundScalarField_ = NULL;
  outputUpperBoundScalarField_ = NULL;
  outputProbabilityScalarField_ = NULL;
  outputMeanField_ = NULL;

  UseAllCores = true;

  SetNumberOfInputPorts(1);
  SetNumberOfOutputPorts(3);
}

ttkUncertainDataEstimator::~ttkUncertainDataEstimator(){

  if(outputLowerBoundScalarField_)
    outputLowerBoundScalarField_->Delete();
  if(outputUpperBoundScalarField_)
    outputUpperBoundScalarField_->Delete();
  if(outputProbabilityScalarField_){
    for(int b=0 ; b<allocatedBinCount_ ; b++){
      outputProbabilityScalarField_[b]->Delete();
    }
    free(outputProbabilityScalarField_);
  }
  if(outputMeanField_) {
    outputMeanField_->Delete();
  }
}


// transmit abort signals -- to copy paste in other wrappers
bool ttkUncertainDataEstimator::needsToAbort(){
  return GetAbortExecute();
}

// transmit progress status -- to copy paste in other wrappers
int ttkUncertainDataEstimator::updateProgress(const float &progress){

  {
    stringstream msg;
    msg << "[ttkUncertainDataEstimator] " << progress*100
      << "% processed...." << endl;
    dMsg(cout, msg.str(), advancedInfoMsg);
  }

  UpdateProgress(progress);
  return 0;
}



int ttkUncertainDataEstimator::doIt(vtkDataSet **input, vtkDataSet *outputBoundFields, vtkDataSet *outputProbability, vtkDataSet *outputMean, int numInputs){

  // Use a pointer-base copy for the input data
  outputBoundFields->ShallowCopy(input[0]);
  outputProbability->ShallowCopy(input[0]);
  outputMean->ShallowCopy(input[0]);
  // Get arrays from input datas
  //vtkDataArray* inputScalarField[numInputs] = { NULL };
  int numFields=0;
  int numArrays=0;

  vector<vtkDataArray*> inputScalarField;

  for(int i=0; i<numInputs; i++){
    numArrays = input[i]->GetPointData()->GetNumberOfArrays();
    numFields+=numArrays;
    for(int iarray=0; iarray<numArrays; iarray++){
      inputScalarField.push_back( input[i]->GetPointData()->GetArray(iarray) );
    }
  }

  std::cout << "[ttkUncertainDataEstimator] Number of Fields: " <<numFields<< '\n';

  for(int i=0 ; i<numFields ; i++){

    // Check if inputs have the same data type and the same number of points
    if(inputScalarField[i]->GetDataType() != inputScalarField[0]->GetDataType()){
      stringstream msg;
      msg << "[ttkUncertainDataEstimator] Inputs of different data types." << endl;
      dMsg(cerr, msg.str(), fatalMsg);
      return -3;
      }
    if(inputScalarField[i]->GetNumberOfTuples() != inputScalarField[0]->GetNumberOfTuples()){
      stringstream msg;
      msg << "[ttkUncertainDataEstimator] Inputs with different number of points." << endl;
      dMsg(cerr, msg.str(), fatalMsg);
      return -2;
      }
    // Check if all the inputs are here
    if(!inputScalarField[i])
      return -1;
  }
  // Allocate the memory for the output bound scalar fields
  if(!outputLowerBoundScalarField_
     && !outputUpperBoundScalarField_){
    switch(inputScalarField[0]->GetDataType()){

      case VTK_CHAR:
        outputLowerBoundScalarField_ = vtkCharArray::New();
        outputUpperBoundScalarField_ = vtkCharArray::New();
        break;

      case VTK_DOUBLE:
        outputLowerBoundScalarField_ = vtkDoubleArray::New();
        outputUpperBoundScalarField_ = vtkDoubleArray::New();
        break;

      case VTK_FLOAT:
        outputLowerBoundScalarField_ = vtkFloatArray::New();
        outputUpperBoundScalarField_ = vtkFloatArray::New();
        break;

      case VTK_INT:
        outputLowerBoundScalarField_ = vtkIntArray::New();
        outputUpperBoundScalarField_ = vtkIntArray::New();
        break;

      case VTK_ID_TYPE:
        outputLowerBoundScalarField_ = vtkIdTypeArray::New();
        outputUpperBoundScalarField_ = vtkIdTypeArray::New();
        break;

      stringstream msg;
      msg << "[ttkUncertainDataEstimator] Unsupported data type :(" << endl;
      dMsg(cerr, msg.str(), fatalMsg);
    }
    outputLowerBoundScalarField_->SetName("lowerBoundField");
    outputUpperBoundScalarField_->SetName("upperBoundField");
  }



  // Allocate the memory for the output probability scalar fields
  // Delete existing arrays
  cout << "Bin Count = " << binCount_ << endl;
  if(outputProbabilityScalarField_){
    for(int b=0 ; b<allocatedBinCount_ ; b++){
      outputProbabilityScalarField_[b]->Delete();
    }
    free(outputProbabilityScalarField_);
  }
  // Allocate array of vtkDoubleArray*
  outputProbabilityScalarField_ = (vtkDoubleArray **) malloc(binCount_*sizeof(vtkDoubleArray *));
  allocatedBinCount_ = binCount_;
  // Delete the pointer to the input field
  int numberOfArrays = outputProbability->GetPointData()->GetNumberOfArrays();
  for(int i=0 ; i<numberOfArrays ; i++) {
    outputProbability->GetPointData()->RemoveArray(0);
  }
  // Create DoubleArray objects and link them to the data set
  for(int b=0 ; b<binCount_ ; b++)
  {
    outputProbabilityScalarField_[b] = vtkDoubleArray::New();
    outputProbabilityScalarField_[b]->SetNumberOfTuples(input[0]->GetNumberOfPoints());
    outputProbability->GetPointData()->AddArray(outputProbabilityScalarField_[b]);
    outputProbabilityScalarField_[b]->FillComponent(0,0.);
  }

  // Mean field data set
  // Remove Arrays
  numberOfArrays = outputMean->GetPointData()->GetNumberOfArrays();
  for(int i=0 ; i<numberOfArrays ; i++) {
    outputMean->GetPointData()->RemoveArray(0);
  }
  // Allocate new array
  if(!outputMeanField_) {
    outputMeanField_ = vtkDoubleArray::New();
    outputMeanField_->SetNumberOfTuples(input[0]->GetNumberOfPoints());
    outputMeanField_->SetName("meanField");
    outputMeanField_->FillComponent(0, 0.0);
  }
  outputMean->GetPointData()->AddArray(outputMeanField_);


  // On the output, replace the field array by a pointer to its processed version
  numberOfArrays = outputBoundFields->GetPointData()->GetNumberOfArrays();
  for(int i=0 ; i<numberOfArrays ; i++) {
    outputBoundFields->GetPointData()->RemoveArray(0);
  }

  // Resize arrays and add them in the output if required
  if(computeLowerBound_){
    outputLowerBoundScalarField_->SetNumberOfTuples(input[0]->GetNumberOfPoints());
    outputBoundFields->GetPointData()->AddArray(outputLowerBoundScalarField_);
  }
  else{
    outputLowerBoundScalarField_->SetNumberOfTuples(0);
  }

  if(computeUpperBound_){
    outputUpperBoundScalarField_->SetNumberOfTuples(input[0]->GetNumberOfPoints());
    outputBoundFields->GetPointData()->AddArray(outputUpperBoundScalarField_);
  }
  else{
    outputUpperBoundScalarField_->SetNumberOfTuples(0);
  }


  // Calling the executing package
<<<<<<< HEAD
  if(numFields>0){
    switch(inputScalarField[0]->GetDataType()){
=======
  switch(inputScalarField[0]->GetDataType()){

    vtkTemplateMacro(
    {
      UncertainDataEstimator uncertainDataEstimator;
      uncertainDataEstimator.setWrapper(this);

      uncertainDataEstimator.setVertexNumber(
        outputBoundFields->GetNumberOfPoints());

      uncertainDataEstimator.setNumberOfInputs(numFields);
      for (int i = 0; i<numFields; i++) {
        uncertainDataEstimator.setInputDataPointer(i,
        inputScalarField[i]->GetVoidPointer(0));
      }
>>>>>>> c56b328b

      vtkTemplateMacro(
      {
        UncertainDataEstimator uncertainDataEstimator;
        uncertainDataEstimator.setWrapper(this);

<<<<<<< HEAD
        uncertainDataEstimator.setVertexNumber(
          outputBoundFields->GetNumberOfPoints());
=======

      uncertainDataEstimator.setOutputLowerBoundField(
        outputLowerBoundScalarField_->GetVoidPointer(0));

      uncertainDataEstimator.setOutputUpperBoundField(
        outputUpperBoundScalarField_->GetVoidPointer(0));
>>>>>>> c56b328b

        uncertainDataEstimator.setNumberOfInputs(numFields);
        for (int i = 0; i<numFields; i++) {
          uncertainDataEstimator.setInputDataPointer(i,
          inputScalarField[i]->GetVoidPointer(0));
        }

<<<<<<< HEAD
        uncertainDataEstimator.setComputeLowerBound(computeLowerBound_);
        uncertainDataEstimator.setComputeUpperBound(computeUpperBound_);


        uncertainDataEstimator.setOutputLowerBoundField(
          outputLowerBoundScalarField_->GetVoidPointer(0));

        uncertainDataEstimator.setOutputUpperBoundField(
          outputUpperBoundScalarField_->GetVoidPointer(0));

        uncertainDataEstimator.setOutputMeanField(
          outputMeanField_->GetVoidPointer(0));
=======
      uncertainDataEstimator.setBinCount(binCount_);
      for (int b = 0; b<binCount_; b++) {
        uncertainDataEstimator.setOutputProbability(b,
          outputProbabilityScalarField_[b]->GetVoidPointer(0));
      }
>>>>>>> c56b328b

        uncertainDataEstimator.setBinCount(binCount_);
        for (int b = 0; b<binCount_; b++) {
          uncertainDataEstimator.setOutputProbability(b,
            outputProbabilityScalarField_[b]->GetVoidPointer(0));
        }

        uncertainDataEstimator.execute<VTK_TT>();

        for (int b = 0; b<binCount_; b++) {
          stringstream name;
          name << setprecision(8) << uncertainDataEstimator.getBinValue(b);
          outputProbabilityScalarField_[b]->SetName(name.str().c_str());
        }
      }
      );
    }
  }

  return 0;
}



int ttkUncertainDataEstimator::FillInputPortInformation(int port, vtkInformation *info){
  if(!this->Superclass::FillInputPortInformation(port, info)){
    return 0;
  }
  info->Set(vtkAlgorithm::INPUT_IS_REPEATABLE(), 1);
  return 1;
}

int ttkUncertainDataEstimator::FillOutputPortInformation(int port, vtkInformation *info){
  if(!this->Superclass::FillOutputPortInformation(port, info)){
    return 0;
  }
  if(port==0 || port==1 || port==3)
    info->Set(vtkDataObject::DATA_TYPE_NAME(), "vtkDataSet");
  return 1;
}



// to adapt if your wrapper does not inherit from vtkDataSetAlgorithm
int ttkUncertainDataEstimator::RequestData(vtkInformation *request,
  vtkInformationVector **inputVector, vtkInformationVector *outputVector){

  Memory m;

  // Output pointers informations
  vtkInformation* outInfo;
  // Unified bound fields
  outInfo = outputVector->GetInformationObject(0);
  vtkDataSet *boundFields = vtkDataSet::SafeDownCast(outInfo->Get(vtkDataObject::DATA_OBJECT()));
  // Histograms
  outInfo = outputVector->GetInformationObject(1);
  vtkDataSet *probability = vtkDataSet::SafeDownCast(outInfo->Get(vtkDataObject::DATA_OBJECT()));
  // Mean field
  outInfo = outputVector->GetInformationObject(2);
  vtkDataSet *mean = vtkDataSet::SafeDownCast(outInfo->Get(vtkDataObject::DATA_OBJECT()));
  // Number of input files
  int numInputs = inputVector[0]->GetNumberOfInformationObjects();
  {
    stringstream msg;
    msg << "[ttkUncertainDataEstimator] Number of inputs: " << numInputs << endl;
    dMsg(cout, msg.str(), infoMsg);
  }
  // Get input datas
  vtkDataSet* *input = new vtkDataSet*[numInputs];
  for(int i=0 ; i<numInputs ; i++)
  {
    input[i] = vtkDataSet::GetData(inputVector[0], i);
  }
  doIt(input, boundFields, probability, mean, numInputs);
  delete[] input;

  {
    stringstream msg;
    msg << "[ttkUncertainDataEstimator] Memory usage: " << m.getElapsedUsage()
      << " MB." << endl;
    dMsg(cout, msg.str(), memoryMsg);
  }
  return 1;
}<|MERGE_RESOLUTION|>--- conflicted
+++ resolved
@@ -209,43 +209,20 @@
 
 
   // Calling the executing package
-<<<<<<< HEAD
+
   if(numFields>0){
     switch(inputScalarField[0]->GetDataType()){
-=======
-  switch(inputScalarField[0]->GetDataType()){
-
-    vtkTemplateMacro(
-    {
-      UncertainDataEstimator uncertainDataEstimator;
-      uncertainDataEstimator.setWrapper(this);
-
-      uncertainDataEstimator.setVertexNumber(
-        outputBoundFields->GetNumberOfPoints());
-
-      uncertainDataEstimator.setNumberOfInputs(numFields);
-      for (int i = 0; i<numFields; i++) {
-        uncertainDataEstimator.setInputDataPointer(i,
-        inputScalarField[i]->GetVoidPointer(0));
-      }
->>>>>>> c56b328b
+
 
       vtkTemplateMacro(
       {
         UncertainDataEstimator uncertainDataEstimator;
         uncertainDataEstimator.setWrapper(this);
 
-<<<<<<< HEAD
+
         uncertainDataEstimator.setVertexNumber(
           outputBoundFields->GetNumberOfPoints());
-=======
-
-      uncertainDataEstimator.setOutputLowerBoundField(
-        outputLowerBoundScalarField_->GetVoidPointer(0));
-
-      uncertainDataEstimator.setOutputUpperBoundField(
-        outputUpperBoundScalarField_->GetVoidPointer(0));
->>>>>>> c56b328b
+
 
         uncertainDataEstimator.setNumberOfInputs(numFields);
         for (int i = 0; i<numFields; i++) {
@@ -253,7 +230,7 @@
           inputScalarField[i]->GetVoidPointer(0));
         }
 
-<<<<<<< HEAD
+
         uncertainDataEstimator.setComputeLowerBound(computeLowerBound_);
         uncertainDataEstimator.setComputeUpperBound(computeUpperBound_);
 
@@ -266,13 +243,7 @@
 
         uncertainDataEstimator.setOutputMeanField(
           outputMeanField_->GetVoidPointer(0));
-=======
-      uncertainDataEstimator.setBinCount(binCount_);
-      for (int b = 0; b<binCount_; b++) {
-        uncertainDataEstimator.setOutputProbability(b,
-          outputProbabilityScalarField_[b]->GetVoidPointer(0));
-      }
->>>>>>> c56b328b
+
 
         uncertainDataEstimator.setBinCount(binCount_);
         for (int b = 0; b<binCount_; b++) {
